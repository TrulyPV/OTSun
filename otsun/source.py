"""
Module that implements rays and its sources
"""

import itertools

import Part
import numpy as np
from FreeCAD import Base

from .math import pick_random_from_cdf, myrandom, tabulated_function
from .optics import dispersion_from_main_direction, random_polarization, dispersion_polarization
from .ray import Ray

<<<<<<< HEAD
EPSILON = 1E-7
=======
EPSILON = 1E-6
>>>>>>> b6f96f83
# Tolerance for considering equal to zero

class SunWindow(object):
    """
    Class that implements a Sun window (rectangle that emits rays)

    Source of light defined by a rectangle "at infinity" in space that emits rays perpendicular to it.

    Parameters
    ----------
    scene : Scene
        Scene that contains the sun window
    main_direction : Base.Vector
        Vector orthogonal to the emitting region

    Attributes
    ----------
    origin : Base.Vector
        Center of the rectangle
    v1, v2 : Base.Vector
        Unit vectors parallel to the sides of the rectangle
    length1, length2 : float
        Lengths of the sides of the rectangle
    aperture : float
        Area of the rectangle
    """

    def __init__(self, scene, main_direction):
        xs = [scene.boundbox.XMin, scene.boundbox.XMax]
        ys = [scene.boundbox.YMin, scene.boundbox.YMax]
        zs = [scene.boundbox.ZMin, scene.boundbox.ZMax]
        coords = itertools.product(xs, ys, zs)
        points = [Base.Vector(c) for c in coords]

        point_of_plane = (scene.boundbox.Center -
                          main_direction * 0.5 * scene.boundbox.DiagonalLength)
        projected_points = [p.projectToPlane(point_of_plane, main_direction)
                            for p in points]
        (self.origin, self.v1, self.v2, self.length1, self.length2) = (
            SunWindow.find_min_rectangle(projected_points, main_direction))
        self.aperture = self.length1 * self.length2
        self.main_direction = main_direction

    @staticmethod
    def find_min_rectangle(points, normal):
        """
        Computes the minimum rectangle covering points in a direction

        Given a list of `points`, take its projection in a `normal` direction,
        and the rectangle with minimum area that encloses this projections

        Parameters
        ----------
        points : list of Base.Vector
            List of points to enclose
        normal : Base.Vector
            Vector orthogonal to the rectangle to be found
        Returns
        -------
        origin : Base.Vector
            Center of the rectangle
        best_v1, best_v2 : Base.Vector
            Unit vector parallel to the sides of the rectangle
        best_v2 : Base.Vector
            Other unit vector parallel to the sides of the rectangle
        length1 : float
            Length of side of the rectangle
        length2 : float
            Length of other side of the rectangle
        """
        min_area = None
        for (p, q) in itertools.combinations(points, 2):
            v1 = q - p
            if v1.Length < EPSILON:  # TODO: customize
                continue
            v1.normalize()
            v2 = v1.cross(normal)
            v2.normalize()
            xs = [v1.dot(r - p) for r in points]
            ys = [v2.dot(r - p) for r in points]
            minx = min(xs)
            maxx = max(xs)
            miny = min(ys)
            maxy = max(ys)
            length1 = maxx - minx
            length2 = maxy - miny
            area = length1 * length2
            if not min_area or area < min_area:
                min_area = area
                best_origin = p + v1 * minx + v2 * miny
                best_v1 = v1
                best_v2 = v2
                best_length1 = length1
                best_length2 = length2
        length1 = best_length1 * 1.04
        length2 = best_length2 * 1.04
        origin = best_origin - best_v1 * length1 * 0.02 - best_v2 * length2 * 0.02
        return origin, best_v1, best_v2, length1, length2

    def random_point(self):
        """
        Returns a random point on the rectangle

        Returns
        -------
        Base.Vector
        """
        return (self.origin + self.v1 * self.length1 * myrandom() +
                self.v2 * self.length2 * myrandom())

    def random_direction(self):
        """
        Returns the main direction

        Maybe in the future will return some random vector

        Returns
        -------
        Base.Vector
        """
        return self.main_direction

    def add_to_document(self, doc):
        """
        Adds the rectangle to the FreeCAD document

        Parameters
        ----------
        doc : App.Document
        """
        sw = Part.makePolygon([self.origin,
                               self.origin + self.v1 * self.length1,
                               self.origin + self.v1 * self.length1 +
                               self.v2 * self.length2,
                               self.origin + self.v2 * self.length2
                               ], True)
        doc.addObject("Part::Feature", "SunWindow").Shape = sw


class LightSource(object):
    """
    Sets up a light source with a given scene, a given emitting region and a given light spectrum.
    The emitting region must provide the main direction.
    Light spectrum could be: a constant value (for a single wavelength in nanometers), or a spectrum distribution.
    The distribution (dispersion) for the main direction is provided in "direction_distribution".
    The polarization_vector is a Base.Vector for polarized light. If is not given unpolarized light is generated.
    """

    def __init__(self, scene, emitting_region, light_spectrum, initial_energy, direction_distribution=None,
                 polarization_vector=None):
        self.scene = scene
        self.emitting_region = emitting_region
        self.light_spectrum = light_spectrum
        self.initial_energy = initial_energy
        self.direction_distribution = direction_distribution
        self.polarization_vector = polarization_vector
        self.wavelengths = []

    def emit_ray(self):
        point = self.emitting_region.random_point()
        main_direction = self.emitting_region.main_direction  # emitting main direction
        direction = main_direction
        if self.direction_distribution is not None:  # main direction has a distribution
            theta = self.direction_distribution(myrandom())
            phi = 360.0 * myrandom()
            direction = dispersion_from_main_direction(main_direction, theta, phi)
            if self.polarization_vector:  # single polarization vector is active
                polarization_vector = dispersion_polarization(main_direction, self.polarization_vector, theta, phi)
        if self.polarization_vector is None:  # unpolarization is active
            polarization_vector = random_polarization(direction)  # random polarization from light direction
        if np.isscalar(self.light_spectrum):
            wavelength = self.light_spectrum  # experiment with a single wavelength (nanometers)
        else:
            wavelength = pick_random_from_cdf(self.light_spectrum)  # light spectrum is active (nanometers)
        ray = Ray(self.scene, point, direction, wavelength, self.initial_energy, polarization_vector)
        return ray


# Auxiliary functions for buie_distribution

def _calculate_a1(CSR, SD):
    """ Parameter a1 needed for the normalization of the probability distribution in the disk region
    """

    th = np.arange(0.0, SD, 0.001)
    values = [2.0 * np.pi * np.cos(0.326 * angle) / np.cos(0.305 * angle) * angle
              for angle in th]
    a1 = (1.0 - CSR) / np.trapz(values, dx=0.001)
    return a1


def _circumsolar__density_distribution(angle, CSR):
    gamma = 2.2 * np.log(0.52 * CSR) * CSR ** 0.43 - 0.1
    kappa = 0.9 * np.log(13.5 * CSR) * CSR ** (-0.3)
    return 2.0 * np.pi * np.exp(kappa) * angle ** (gamma + 1.0)


def _calculate_a2(CSR, SD, SS):
    """ Parameter a2 needed for the normalization of the probability distribution in the circumsolar region"""
    f = _circumsolar__density_distribution
    th = np.arange(SD, SS, 0.001)
    f_th = np.vectorize(f)
    a2 = CSR / np.trapz(f_th(th, CSR), dx=0.001)
    return a2


def _calculate_CDF_disk_region(a1, SD):
    """
    Cumulative Distribution Function in the solar disk region
    """
    th = np.arange(0.0, SD, 0.001)
    values = [2.0 * np.pi * np.cos(0.326 * angle) / np.cos(0.305 * angle) * angle
              for angle in th]
    cumulative = np.cumsum(values)
    CDF = (th, a1 * cumulative / 1000.0)
    return CDF


def _th_solar_disk_region(u, CDF):
    """ Random angle based on the probability distribution in the circumsolar region"""
    # TODO: It is recomputed every time? @Ramon
    # CDF = CDF_Disk_Region # calculate_CDF_disk_region(a1, SD)
    idx = (np.abs(CDF[1] - u)).argmin()
    return CDF[0][idx]


def _th_circumsolar_region(u, CSR, SD, a2):
    """ Random angle based on the CDF in the circumsolar region"""
    gamma = 2.2 * np.log(0.52 * CSR) * CSR ** (0.43) - 0.1
    kappa = 0.9 * np.log(13.5 * CSR) * CSR ** (-0.3)
    u_csr = (u - 1.0) + CSR  # Since CSR-CDF starts at zero
    f1 = u_csr * (gamma + 2.0) / (a2 * 2 * np.pi * np.exp(kappa))
    f2 = SD ** (gamma + 2.0)
    exp = (1.0 / (gamma + 2.0))
    th_u = np.power(f1 + f2, exp)
    return th_u


def buie_distribution(CircumSolarRatio):
    """
    Implementation of the Buie Distribution for Sun emission

    A distribution for the direct light from the sun according to the Buie model:
    Buie, D., 2005. Corrigendum to "The effective size of the solar cone for
    solar concentrating systems" [Solar Energy 74 (2003) 417-427].
    Solar Energy 79, 568-570. 5.2

    Parameters
    ----------
    CircumSolarRatio : float

    Returns
    -------
    angle distribution for random input: function
        Function that interpolates by straight line segments the input data
    """
    CSR = CircumSolarRatio
    SD = 4.65
    # Solar Disk in mrad
    SS = 43.6
    # Solar Size in mrad
    a1 = _calculate_a1(CSR, SD)
    #     normalization constant for the disk region
    a2 = _calculate_a2(CSR, SD, SS)
    #    normalization constant for the circumsolar region
    CDF_Disk_Region = _calculate_CDF_disk_region(a1, SD)
    #    Buie distribution for the disk region
    u_values = np.arange(0.0, 1.001, 0.001)
    dist_values = []
    for u in u_values:
        if u < 1.0 - CSR:
            dist_values.append(_th_solar_disk_region(u, CDF_Disk_Region) / 1000.0 * 180.0 / np.pi)
        else:
            dist_values.append(_th_circumsolar_region(u, CSR, SD, a2) / 1000.0 * 180.0 / np.pi)
    f = tabulated_function(u_values, dist_values)
    return f<|MERGE_RESOLUTION|>--- conflicted
+++ resolved
@@ -12,11 +12,8 @@
 from .optics import dispersion_from_main_direction, random_polarization, dispersion_polarization
 from .ray import Ray
 
-<<<<<<< HEAD
 EPSILON = 1E-7
-=======
 EPSILON = 1E-6
->>>>>>> b6f96f83
 # Tolerance for considering equal to zero
 
 class SunWindow(object):
